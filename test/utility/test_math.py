from collections.abc import Iterable

import pytest
<<<<<<< HEAD
from numpy import allclose, mean, std, median, max, min
=======
from numpy import allclose, mean, std, median, full, nan
>>>>>>> f76df142
from scipy.stats import skew, kurtosis

from skdh.utility.windowing import get_windowed_view
from skdh.utility.math import (
    moving_mean,
    moving_sd,
    moving_skewness,
    moving_kurtosis,
    moving_median,
    moving_max,
    moving_min,
)


class BaseMovingStatsTester:
    function = staticmethod(lambda x: None)
    truth_function = staticmethod(lambda x: None)
    truth_kw = {}

    @staticmethod
    def get_truth(fn, x, xw, wlen, skip, trim, tkw):
        if trim:
            return fn(xw, axis=1, **tkw)
        else:
            tshape = list(x.shape)
            tshape[0] = int((x.shape[0] - 1) // skip + 1)
            fill = int((x.shape[0] - wlen) // skip + 1)
            truth = full(tshape, nan)
            truth[:fill] = fn(xw, axis=1, **tkw)
            return truth

    @pytest.mark.parametrize("trim", (True, False))
    @pytest.mark.parametrize("skip", (1, 2, 7, 150, 300))
    def test(self, skip, trim, np_rng):
        wlen = 150  # constant
        x = np_rng.random(2000)
        xw = get_windowed_view(x, wlen, skip)

        if isinstance(self.truth_function, Iterable):
            truth = []
            for tf, tkw in zip(self.truth_function, self.truth_kw):
                truth.append(self.get_truth(tf, x, xw, wlen, skip, trim, tkw))

            pred = self.function(x, wlen, skip, trim=trim)

            for p, t in zip(pred, truth):
                assert allclose(p, t, equal_nan=True)
        else:
            truth = self.get_truth(self.truth_function, x, xw, wlen, skip, trim, self.truth_kw)

            pred = self.function(x, wlen, skip, trim=trim)

            assert allclose(pred, truth, equal_nan=True)

    @pytest.mark.parametrize("trim", (True, False))
    @pytest.mark.parametrize("skip", (1, 2, 7, 150, 300))
    def test_2d(self, skip, trim, np_rng):
        wlen = 150  # constant
        x = np_rng.random((2000, 3))
        xw = get_windowed_view(x, wlen, skip)

        if isinstance(self.truth_function, Iterable):
            truth = []
            for tf, tkw in zip(self.truth_function, self.truth_kw):
                truth.append(self.get_truth(tf, x, xw, wlen, skip, trim, tkw))

            pred = self.function(x, wlen, skip, trim=trim, axis=0)
            pred1 = self.function(x, wlen, skip, trim=trim, axis=0, return_previous=False)

            for p, t in zip(pred, truth):
                assert allclose(p, t, equal_nan=True)

            assert allclose(pred1, truth[0], equal_nan=True)
        else:
            truth = self.get_truth(self.truth_function, x, xw, wlen, skip, trim, self.truth_kw)

            pred = self.function(x, wlen, skip, trim=trim, axis=0)

            assert allclose(pred, truth, equal_nan=True)

    @pytest.mark.parametrize(
        ("in_shape", "out_shape", "kwargs"),
        (
            ((5, 500), (5, 21), {"w_len": 100, "skip": 20, "axis": -1}),
            ((500, 5), (21, 5), {"w_len": 100, "skip": 20, "axis": 0}),
            ((500,), (21,), {"w_len": 100, "skip": 20}),
            ((3, 10, 3187), (3, 10, 3015), {"w_len": 173, "skip": 1, "axis": -1}),
        ),
    )
    def test_in_out_shapes(self, in_shape, out_shape, kwargs, np_rng):
        x = np_rng.random(in_shape)
        pred = self.function(x, **kwargs)

        if isinstance(pred, tuple):
            for p in pred:
                assert p.shape == out_shape
        else:
            assert pred.shape == out_shape

    def test_window_length_shape_error(self, np_rng):
        x = np_rng.random((5, 10))

        with pytest.raises(ValueError):
            self.function(x, 11, 1, axis=-1)

    @pytest.mark.parametrize("args", ((-1, 10), (10, -1), (-5, -5)))
    def test_negative_error(self, args, np_rng):
        x = np_rng.random((100, 300))

        with pytest.raises(ValueError):
            self.function(x, *args, axis=-1)

    @pytest.mark.segfault
    def test_segfault(self, np_rng):
        x = np_rng.random(2000)

        for i in range(2000):
            self.function(x, 150, 3)
            self.function(x, 150, 151)


class TestMovingMean(BaseMovingStatsTester):
    function = staticmethod(moving_mean)
    truth_function = staticmethod(mean)
    truth_kw = {}


class TestMovingSD(BaseMovingStatsTester):
    function = staticmethod(moving_sd)
    truth_function = (std, mean)
    truth_kw = ({"ddof": 1}, {})


class TestMovingSkewness(BaseMovingStatsTester):
    function = staticmethod(moving_skewness)
    truth_function = (skew, std, mean)
    truth_kw = ({"bias": True}, {"ddof": 1}, {})


class TestMovingKurtosis(BaseMovingStatsTester):
    function = staticmethod(moving_kurtosis)
    truth_function = (kurtosis, skew, std, mean)
    truth_kw = (
        {"bias": True, "fisher": True, "nan_policy": "propagate"},
        {"bias": True},
        {"ddof": 1},
        {},
    )


class TestMovingMedian(BaseMovingStatsTester):
    function = staticmethod(moving_median)
    truth_function = staticmethod(median)
    truth_kw = {}


class TestMovingMax(BaseMovingStatsTester):
    function = staticmethod(moving_max)
    truth_function = staticmethod(max)
    truth_kw = {}


class TestMovingMin(BaseMovingStatsTester):
    function = staticmethod(moving_min)
    truth_function = staticmethod(min)
    truth_kw = {}<|MERGE_RESOLUTION|>--- conflicted
+++ resolved
@@ -1,11 +1,7 @@
 from collections.abc import Iterable
 
 import pytest
-<<<<<<< HEAD
-from numpy import allclose, mean, std, median, max, min
-=======
-from numpy import allclose, mean, std, median, full, nan
->>>>>>> f76df142
+from numpy import allclose, mean, std, median, max, min, nan
 from scipy.stats import skew, kurtosis
 
 from skdh.utility.windowing import get_windowed_view
