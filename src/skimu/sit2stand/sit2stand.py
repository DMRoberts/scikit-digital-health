--- conflicted
+++ resolved
@@ -185,15 +185,11 @@
         time : ndarray
             (N, ) array of timestamps (in seconds since 1970-1-1 00:00:00)
         accel : ndarray
-<<<<<<< HEAD
             (N, 3) array of acceleration, with units of 'g'.
         day_ends : dict, optional
             Optional dictionary containing (N, 2) arrays of start and stop indices for invididual
             days. Dictionary keys are in the format "{base}, {period}". If not provided, or the
             key specified by `day_window` is not found, no day-based windowing will be done.
-=======
-            (N, 3) array of acceleration, with units of "g".
->>>>>>> 52cfa00d
         """
         super().predict(time=time, accel=accel, **kwargs)
 
@@ -208,7 +204,9 @@
         # check if windows exist for days
         days = kwargs.get(self._days, {}).get(self.day_key, None)
         if days is None:
-            warn(f"Day indices for {self.day_key} (base, period) not found. No day separation used")
+            warn(
+                f"Day indices for {self.day_key} (base, period) not found. No day separation used"
+            )
             days = [[0, accel.shape[0] - 1]]
 
         # results storage
