"""
Wear detection algorithms

Lukas Adamowicz
Pfizer DMTI 2021
"""
from numpy import array, mean, diff, sum, insert, append, nonzero, delete, concatenate, int_

from skimu.base import _BaseProcess
from skimu.utility import rolling_sd, get_windowed_view


class DetectWear(_BaseProcess):
    """
    Detect periods of non-wear in accelerometer recordings.

    Parameters
    ----------
    sd_crit : float, optional
        Acceleration standard deviation threshold for determining non-wear. Default is 0.013, which
        was observed for GeneActiv devices during motionless bench tests, and will likely depend
        on the brand of accelerometer being used.
    range_crit : float, optional
        Acceleration window range threshold for determining non-wear. Default is 0.067, which was
        found for several GeneActiv accelerometers in a bench test as the 75th percentile
        of the ranges over 60 minute windows.
    apply_setup_criteria : bool, optional
        Apply criteria to the beginning of the recording to account for device setup. Default is
        True.
    shipping_criteria : {bool, int, list}, optional
        Apply shipping criteria to the ends of the trial. Options are False (default, no criteria
        applied), True (criteria applied to the first and last 24 hours), an integer (criteria
        applied to the first and last `shipping_criteria` hours), or a length 2 list of
        integers (criteria applied to the first `shipping_criteria[0]` hours and the last
        `shipping_criteria[1]` hours).
    window_length : int, optional
        Number of minutes in a window used to determine non-wear. Default is 60 minutes.
    window_skip : int, optional
        Number of minutes to skip between windows. Default is 15 minutes, which would result
        in window overlaps of 45 minutes with the default 60 minute `window_length`.

    References
    ----------
    .. [1] V. T. van Hees et al., “Separating Movement and Gravity Components in an Acceleration
        Signal and Implications for the Assessment of Human Daily Physical Activity,” PLOS ONE,
        vol. 8, no. 4, p. e61691, Apr. 2013, doi: 10.1371/journal.pone.0061691.

    Notes
    -----
    _Setup Criteria_ is the rule that if the data starts with a period of non-wear of less than 3
    hours followed by a non-wear period of any length, then that first block of wear is changed
    to non-wear.

    _Shipping Criteria_ is an additional rule that may help in cases where the device is being
    shipped either to or from the participant (or both). Wear periods at the start of the recording
    are filtered by those less than 3 hours that are followed by 1 hour of non-wear are
    re-classified as non-wear. Wear periods at the end of the recording that are less than 3 hours
    that are preceded by 1 hour of non-wear are re-classified as non-wear.
    """
    def __init__(self, sd_crit=0.013, range_crit=0.067, apply_setup_criteria=True,
                 shipping_criteria=False, window_length=60, window_skip=15):
        window_length = int(window_length)
        window_skip = int(window_skip)
        if isinstance(shipping_criteria, (list, tuple)):
            shipping_criteria = [int(shipping_criteria[i]) for i in range(2)]
        elif isinstance(shipping_criteria, int):
            shipping_criteria = [shipping_criteria, shipping_criteria]
        elif isinstance(shipping_criteria, bool):
            shipping_criteria = [24, 24]

        super().__init__(
            sd_crit=sd_crit,
            range_crit=range_crit,
            apply_setup_criteria=apply_setup_criteria,
            shipping_criteria=shipping_criteria,
            window_length=window_length,
            window_skip=window_skip
        )

        self.sd_crit = sd_crit
        self.range_crit = range_crit
        self.apply_setup_crit = apply_setup_criteria
        self.ship_crit = shipping_criteria
        self.wlen = window_length
        self.wskip = window_skip

    def predict(self, time=None, accel=None, **kwargs):
        """
        Detect the periods of non-wear

        Parameters
        ----------
        time : numpy.ndarray
            (N, ) array of unix timestamps (in seconds) since 1970-01-01.
        accel : numpy.ndarray
            (N, 3) array of measured acceleration values in units of g.

        Returns
        -------
        results : dictionary
            Dictionary of inputs, plus the key `wear` which is an array-like (N, 2) indicating
            the start and stop indices of wear.
        """
        # dont start at zero due to timestamp weirdness with some devices
        fs = 1 / mean(diff(time[1000:5000]))
        n_wlen = int(self.wlen * 60 * fs)  # samples in wlen minutes
        n_wskip = int(self.wskip * 60 * fs)  # samples in wskip minutes

        # note that while this block starts at 0, the method uses centered blocks, which
        # means that the first block actually corresponds to a block starting 22.5 minutes into
        # the recording
        acc_rsd = rolling_sd(accel, n_wlen, n_wskip, axis=0, return_previous=False)

        # get the accelerometer range in each 60min window
        acc_w = get_windowed_view(accel, n_wlen, n_wskip)
        acc_w_range = acc_w.max(axis=1) - acc_w.min(axis=1)

        nonwear = sum((acc_rsd < self.sd_crit) & (acc_w_range < self.range_crit), axis=1) >= 2

        # flip to wear starts/stops now
        wear_starts, wear_stops = _modify_wear_times(
            nonwear, self.wskip, self.apply_setup_crit, self.ship_crit)

        wear = concatenate((wear_starts, wear_stops)).reshape((2, -1)).T * n_wskip

<<<<<<< HEAD
        kwargs.update({self._time: time, self._acc: accel, "wear": array(wear_blocks)})
=======
        kwargs.update({self._time: time, self._acc: accel, "wear": wear})
>>>>>>> 52cfa00d
        if self._in_pipeline:
            return kwargs, None
        else:
            return kwargs


def _modify_wear_times(nonwear, wskip, apply_setup_rule, shipping_crit):
    """
    Modify the wear times based on a set of rules.

    Parameters
    ----------
    nonwear : numpy.ndarray
        Boolean array of nonwear in blocks.
    wskip : int
        Minutes skipped between start of each block.
    apply_setup_rule : bool
        Apply the setup filtering
    shipping_crit : list
        Two element list of number of hours to apply shipping criteria.

    Returns
    -------
    w_starts : numpy.ndarray
        Indices of blocks of wear time starts.
    w_stops : numpy.ndarray
        Indicies of blocks of wear time ends.
    """
    nph = int(60 / wskip)  # number of blocks per hour
    # get the changes in nonwear status
    ch = nonzero(diff(nonwear.astype(int_)))[0] + 1
    ch = insert(ch, [0, ch.size], [0, nonwear.size])  # make sure ends are accounted for
    start_with_wear = not nonwear[0]  # does data start with wear period
    end_with_wear = not nonwear[-1]  # does data end with wear period

    # always want to start and end with nonwear, as these blocks wont change
    if start_with_wear:
        ch = insert(ch, 0, 0)  # extra 0 length nonwear period -> always start with nonwear
    if end_with_wear:
        ch = append(ch, nonwear.size)  # extra 0 length wear period ->  always end with nonwear

    # pattern is now always [NW][W][NW][W]...[W][NW][W][NW]
    for i in range(3):
        nw_times = (ch[1:None:2] - ch[0:None:2]) / nph  # N
        w_times = (ch[2:-1:2] - ch[1:-1:2]) / nph  # N - 1

        # percentage based rules
        pct = w_times / (nw_times[0:-1] + nw_times[1:None])
        thresh6 = nonzero((w_times <= 6) & (w_times > 3))[0]
        thresh3 = nonzero(w_times <= 3)[0]

        pct_thresh6 = thresh6[pct[thresh6] < 0.3]
        pct_thresh3 = thresh3[pct[thresh3] < 0.8]

        """
        shipping rules
        NOTE: shipping at the start is applied the opposite of shipping at the end, requiring
        a 1+ hour nonwear period following wear periods less than 3 hours
        """
        ship_start = nonzero((w_times <= 3) & (ch[2:-1:2] <= (shipping_crit[0] * nph)))[0]
        ship_end = nonzero((w_times <= 3) & (ch[1:-1:2] >= ch[-1] - (shipping_crit[1] * nph)))[0]

        ship_start = ship_start[nw_times[ship_start + 1] >= 1]
        ship_end = ship_end[nw_times[ship_end] >= 1]

        switch = concatenate((
            pct_thresh6 * 2 + 1,  # start index
            pct_thresh6 * 2 + 2,  # end index
            pct_thresh3 * 2 + 1,  # start index
            pct_thresh3 * 2 + 2,  # end index
            ship_start * 2 + 1,
            ship_start * 2 + 2,
            ship_end * 2 + 1,
            ship_end * 2 + 2
        ))

        ch = delete(ch, switch)

    w_starts = ch[1:-1:2]
    w_stops = ch[2:-1:2]

    if apply_setup_rule and (w_starts[0] == 0) and (w_stops[0] <= (3 * nph)):
        w_starts = w_starts[1:]
        w_stops = w_stops[1:]

    return w_starts, w_stops<|MERGE_RESOLUTION|>--- conflicted
+++ resolved
@@ -123,11 +123,7 @@
 
         wear = concatenate((wear_starts, wear_stops)).reshape((2, -1)).T * n_wskip
 
-<<<<<<< HEAD
-        kwargs.update({self._time: time, self._acc: accel, "wear": array(wear_blocks)})
-=======
         kwargs.update({self._time: time, self._acc: accel, "wear": wear})
->>>>>>> 52cfa00d
         if self._in_pipeline:
             return kwargs, None
         else:
